'use strict';

var moment = require('moment');

// @ngInject
module.exports = function ($scope, $window, gettextCatalog, user, visualization, OutpatientVisitResource) {

  $scope.userString = gettextCatalog.getString('Created by') + ': ' + user.getUser().username;
  $scope.todayString = gettextCatalog.getString('Date of Report') + ': ' + moment().format('D MMMM YYYY');

  $scope.report = $window.opener.report;
  $scope.report.week = moment($scope.report.endDate).format('W'); // ISO week
  $scope.report.year = moment($scope.report.endDate).format('GGGG'); // ISO year
  $scope.report.endDateString = moment($scope.report.endDate).format('D MMMM YYYY');
  $scope.report.startDate = moment($scope.report.endDate).subtract('weeks', 1).toDate();
  var dateFormat = 'YYYY-MM-DD';
  var startDate = moment($scope.report.startDate).format(dateFormat);
  var endDate = moment($scope.report.endDate).format(dateFormat);
  var dateString = 'reportDate: [' + startDate + ' TO ' + endDate + ']';
  $scope.getSymptomCount = function (symptomsAll, symptom) {
<<<<<<< HEAD
    var result = symptomsAll.find(function (val) {
      return val.name === symptom;
=======
    var result = symptomsAll.filter(function (val) {
      return (val.name === symptom);
>>>>>>> 52719f34
    });
    return result.length > 0 ? result[0].count : '';
  };

  OutpatientVisitResource.get({
      q: dateString,
      size: 100,
      sort: 'medicalFacility.district:desc'
    },
    function (response) {
      $scope.$data = response.results;
    }
  );
};<|MERGE_RESOLUTION|>--- conflicted
+++ resolved
@@ -18,13 +18,8 @@
   var endDate = moment($scope.report.endDate).format(dateFormat);
   var dateString = 'reportDate: [' + startDate + ' TO ' + endDate + ']';
   $scope.getSymptomCount = function (symptomsAll, symptom) {
-<<<<<<< HEAD
-    var result = symptomsAll.find(function (val) {
+    var result = symptomsAll.filter(function (val) {
       return val.name === symptom;
-=======
-    var result = symptomsAll.filter(function (val) {
-      return (val.name === symptom);
->>>>>>> 52719f34
     });
     return result.length > 0 ? result[0].count : '';
   };
