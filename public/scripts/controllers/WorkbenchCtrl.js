--- conflicted
+++ resolved
@@ -3,12 +3,8 @@
 var angular = require('angular');
 var controllers = require('../modules').controllers;
 
-<<<<<<< HEAD
 angular.module(controllers.name).controller('WorkbenchCtrl', function ($scope, $timeout, gettextCatalog, FracasGrid,
-                                                                       District, Symptom) {
-=======
-angular.module(controllers.name).controller('WorkbenchCtrl', function ($scope, gettextCatalog, FracasGrid, District, Symptom, Diagnosis) {
->>>>>>> 6ce21004
+                                                                       Diagnosis, District, Symptom) {
   $scope.filters = [
     {
       filterId: 'date'
