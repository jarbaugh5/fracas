--- conflicted
+++ resolved
@@ -2,18 +2,11 @@
 
 var angular = require('angular');
 var moment = require('moment');
-<<<<<<< HEAD
 
 // @ngInject
 module.exports = function ($scope, crud, tableUtil, gettextCatalog, OutpatientVisitResource, DistrictResource,
-                           outpatientUploadModal, outpatientImportModal) {
-
-=======
-angular.module(controllers.name).controller('AggregateDataEditCtrl', function ($scope, crud, tableUtil, gettextCatalog,//
-                                                                               OutpatientVisitResource, DistrictResource, //
-                                                                               SymptomResource, outpatientUploadModal, //
-                                                                               outpatientImportModal) {
->>>>>>> 52719f34
+                           SymptomResource, outpatientUploadModal, outpatientImportModal) {
+
   $scope.getWeek = function (date) {
     return moment(date).format('W');
   };
@@ -133,13 +126,8 @@
   var addDefaultSymptoms = function (symptoms, allSymptoms) {
     symptoms = symptoms ? symptoms : [];
     allSymptoms.forEach(function (el) {
-<<<<<<< HEAD
-      var found = symptoms.find(function (a) {
+      var found = symptoms.filter(function (a) {
         return a.name === el;
-=======
-      var found = symptoms.filter(function (a) {
-        return (a.name === el);
->>>>>>> 52719f34
       });
 
       if (found.length === 0) {
