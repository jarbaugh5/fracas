--- conflicted
+++ resolved
@@ -63,30 +63,25 @@
             return f.type === 'date-range';
           };
 
-          //set dashboard data and make the date window rolling
+          // set dashboard data and make the date window rolling
           if (scope.dashboardId) {
             Dashboard.get(scope.dashboardId, function (data) {
               scope.dashboard = data._source;
 
-              for (var i =0; i < scope.dashboard.widgets.length; i++) {
-                var dateFilters = scope.dashboard.widgets[i].content.filters.filter(checkFilters);
+              scope.dashboard.widgets.forEach(function (widget) {
+                var dateFilters = widget.content.filters.filter(checkFilters);
                 var interval = getDaysDifference(dateFilters[0].from, dateFilters[0].to);
-                var x = scope.dashboard.widgets[i].content.filters.indexOf(dateFilters[0]);
+                var x = widget.content.filters.indexOf(dateFilters[0]);
                 var today = new Date();
                 today.setDate(today.getDate() - interval);
                 var start = today;
                 var end = new Date();
-<<<<<<< HEAD
-                scope.dashboard.widgets[i].content.filters.from = start;
-                scope.dashboard.widgets[i].content.filters.to = end;
-=======
-                scope.dashboard.widgets[i].content.filters[x].from = start;
-                scope.dashboard.widgets[i].content.filters[x].to = end;
-                var queryString = getQueryString(scope.dashboard.widgets[i].content.queryString, start, end);
-                scope.dashboard.widgets[i].content.filters[x].queryString = queryString;
-                scope.dashboard.widgets[i].content.queryString = queryString;
->>>>>>> daea5415
-              }
+                widget.content.filters[x].from = start;
+                widget.content.filters[x].to = end;
+                var queryString = getQueryString(widget.content.queryString, start, end);
+                widget.content.filters[x].queryString = queryString;
+                widget.content.queryString = queryString;
+              });
             });
           } else {
             scope.dashboard = {
@@ -126,13 +121,13 @@
             }).result.then(function (widget) {
                 // create widget with name and visualization
                 //creating a date filter if there is not one already, if there is use that one
-                var dateFilters = widget.visualization.filters.filter(checkFilters);
+                var dateFilters = widget.visualization.state.filters.filter(checkFilters);
                 var from = new Date();
                 from.setDate(from.getDate() - 90);
                 var to = new Date();
-                var queryString = getQueryString(widget.visualization.queryString, from, to);
-                if(scope.dateFilters.length === 0) {
-                  widget.visualization.filters.push({
+                var queryString = getQueryString(widget.visualization.state.queryString, from, to);
+                if (dateFilters.length === 0) {
+                  widget.visualization.state.filters.push({
                     field: 'reportDate',
                     filterId: 'date',
                     from: from,
@@ -141,16 +136,16 @@
                     to: to,
                     type: 'date-range'
                   });
-                  widget.visualization.queryString = queryString;
+                  widget.visualization.state.queryString = queryString;
                 } else {
-                  var x = widget.visualization.filters.indexOf(dateFilters[0]);
-                  var interval = getDaysDifference(widget.visualization.filters[x].from, widget.visualization.filters[x].to);
+                  var x = widget.visualization.state.filters.indexOf(dateFilters[0]);
+                  var interval = getDaysDifference(widget.visualization.state.filters[x].from, widget.visualization.state.filters[x].to);
                   from = new Date();
                   from.setDate(from.getDate() - interval);
-                  widget.visualization.filters[x].from = from;
-                  widget.visualization.filters[x].to = to;
-                  widget.visualization.filters[x].queryString = getQueryString(widget.visualization.queryString, from, to);
-                  widget.visualization.queryString = getQueryString(widget.visualization.queryString, from, to);
+                  widget.visualization.state.filters[x].from = from;
+                  widget.visualization.state.filters[x].to = to;
+                  widget.visualization.state.filters[x].queryString = getQueryString(widget.visualization.state.queryString, from, to);
+                  widget.visualization.state.queryString = getQueryString(widget.visualization.state.queryString, from, to);
                 }
                 scope.dashboard.widgets.push({
                   name: widget.visualization.name,
