--- conflicted
+++ resolved
@@ -44,18 +44,14 @@
           <ul class="dropdown-menu">
             <!-- TODO define this in outpatient module -->
             <li><a ui-sref="edit.visit" translate>Outpatient visits</a></li>
-            <li role="presentation" class='divider'><a ng-show="user.isAdmin()"></a></li>
+            <li role="presentation" class="divider" ng-show="user.isAdmin()"></li>
             <li><a ng-show="user.isAdmin()" ui-sref="edit.district" translate>Districts</a></li>
             <li><a ng-show="user.isAdmin()" ui-sref="edit.diagnosis" translate>Diagnoses</a></li>
             <li><a ng-show="user.isAdmin()" ui-sref="edit.symptom" translate>Symptoms</a></li>
-<<<<<<< HEAD
-            <li role="presentation" class='divider'><a ng-show="user.isAdmin()"></a></li>
-=======
             <li><a ng-show="user.isAdmin()" ui-sref="edit.syndrome" translate>Syndromes</a></li>
             <li><a ng-show="user.isAdmin()" ui-sref="edit.discharge" translate>Discharges</a></li>
             <li><a ng-show="user.isAdmin()" ui-sref="edit.visitType" translate>Visit Types</a></li>
-            <li role="presentation"class='divider'><a ng-show="user.isAdmin()"></a></li>
->>>>>>> 0e6e8b47
+            <li role="presentation" class="divider" ng-show="user.isAdmin()"></li>
             <li><a ng-show="user.isAdmin()" ui-sref="edit.user" translate>Users</a></li>
           </ul>
         </li>
