--- conflicted
+++ resolved
@@ -54,29 +54,16 @@
     var District = require('../models/District');
     var geoJson = require('./nebraska.json');
     var features = geoJson.features.reduce(function (previous, current) {
-          previous.push({
-            name: current.properties.CTYNAMEUP,
-            geometry: {
-              type: 'polygon', // elasticsearch uses lowercase
-              coordinates: current.geometry.coordinates
-            }
-          });
-          return previous;
-        }, []);
-<<<<<<< HEAD
-
-        bulkInsert(District, districts, callback);
-      },
-      function (callback) {
-        bulkInsert(District, [
-          {name: 'Alphaville', phoneId: 'd1'},
-          {name: 'Beta quadrant', phoneId: 'd2'}
-        ], callback);
-      }
-    ], callback);
-=======
+      previous.push({
+        name: current.properties.CTYNAMEUP,
+        geometry: {
+          type: 'polygon', // elasticsearch uses lowercase
+          coordinates: current.geometry.coordinates
+        }
+      });
+      return previous;
+    }, []);
     bulkInsert(District, features, callback);
->>>>>>> 654e20d3
   },
 
   function outpatientVisits (callback) {
